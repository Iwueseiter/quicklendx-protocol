{
  "generators": {
    "address": 3,
    "nonce": 0
  },
  "auth": [
    [],
    [],
    []
  ],
  "ledger": {
    "protocol_version": 22,
    "sequence_number": 0,
    "timestamp": 0,
    "network_id": "0000000000000000000000000000000000000000000000000000000000000000",
    "base_reserve": 0,
    "min_persistent_entry_ttl": 4096,
    "min_temp_entry_ttl": 16,
    "max_entry_ttl": 6312000,
    "ledger_entries": [
      [
        {
          "contract_data": {
            "contract": "CAAAAAAAAAAAAAAAAAAAAAAAAAAAAAAAAAAAAAAAAAAAAAAAAAAAD2KM",
            "key": "ledger_key_contract_instance",
            "durability": "persistent"
          }
        },
        [
          {
            "last_modified_ledger_seq": 0,
            "data": {
              "contract_data": {
                "ext": "v0",
                "contract": "CAAAAAAAAAAAAAAAAAAAAAAAAAAAAAAAAAAAAAAAAAAAAAAAAAAAD2KM",
                "key": "ledger_key_contract_instance",
                "durability": "persistent",
                "val": {
                  "contract_instance": {
                    "executable": {
                      "wasm": "e3b0c44298fc1c149afbf4c8996fb92427ae41e4649b934ca495991b7852b855"
                    },
                    "storage": [
                      {
                        "key": {
                          "bytes": "0000000000000000000000000000000000000000000000000000000000000000"
                        },
                        "val": {
                          "map": [
                            {
                              "key": {
                                "symbol": "amount"
                              },
                              "val": {
                                "i128": {
                                  "hi": 0,
                                  "lo": 1000
                                }
                              }
                            },
                            {
                              "key": {
                                "symbol": "average_rating"
                              },
                              "val": "void"
                            },
                            {
                              "key": {
                                "symbol": "business"
                              },
                              "val": {
                                "address": "CAAAAAAAAAAAAAAAAAAAAAAAAAAAAAAAAAAAAAAAAAAAAAAAAAAAFCT4"
                              }
                            },
                            {
                              "key": {
                                "symbol": "category"
                              },
                              "val": {
                                "vec": [
                                  {
                                    "symbol": "Services"
                                  }
                                ]
                              }
                            },
                            {
                              "key": {
                                "symbol": "created_at"
                              },
                              "val": {
                                "u64": 0
                              }
                            },
                            {
                              "key": {
                                "symbol": "currency"
                              },
                              "val": {
                                "address": "CAAAAAAAAAAAAAAAAAAAAAAAAAAAAAAAAAAAAAAAAAAAAAAAAAAAHK3M"
                              }
                            },
                            {
                              "key": {
                                "symbol": "description"
                              },
                              "val": {
                                "string": "Test invoice for services"
                              }
                            },
                            {
                              "key": {
                                "symbol": "dispute"
                              },
                              "val": {
                                "map": [
                                  {
                                    "key": {
                                      "symbol": "created_at"
                                    },
                                    "val": {
                                      "u64": 0
                                    }
                                  },
                                  {
                                    "key": {
                                      "symbol": "created_by"
                                    },
                                    "val": {
                                      "address": "GAAAAAAAAAAAAAAAAAAAAAAAAAAAAAAAAAAAAAAAAAAAAAAAAAAAAWHF"
                                    }
                                  },
                                  {
                                    "key": {
                                      "symbol": "evidence"
                                    },
                                    "val": {
                                      "string": ""
                                    }
                                  },
                                  {
                                    "key": {
                                      "symbol": "reason"
                                    },
                                    "val": {
                                      "string": ""
                                    }
                                  },
                                  {
                                    "key": {
                                      "symbol": "resolution"
                                    },
                                    "val": {
                                      "string": ""
                                    }
                                  },
                                  {
                                    "key": {
                                      "symbol": "resolved_at"
                                    },
                                    "val": {
                                      "u64": 0
                                    }
                                  },
                                  {
                                    "key": {
                                      "symbol": "resolved_by"
                                    },
                                    "val": {
                                      "address": "GAAAAAAAAAAAAAAAAAAAAAAAAAAAAAAAAAAAAAAAAAAAAAAAAAAAAWHF"
                                    }
                                  }
                                ]
                              }
                            },
                            {
                              "key": {
                                "symbol": "dispute_status"
                              },
                              "val": {
                                "vec": [
                                  {
                                    "symbol": "None"
                                  }
                                ]
                              }
                            },
                            {
                              "key": {
                                "symbol": "due_date"
                              },
                              "val": {
                                "u64": 86400
                              }
                            },
                            {
                              "key": {
                                "symbol": "funded_amount"
                              },
                              "val": {
                                "i128": {
                                  "hi": 0,
                                  "lo": 0
                                }
                              }
                            },
                            {
                              "key": {
                                "symbol": "funded_at"
                              },
                              "val": "void"
                            },
                            {
                              "key": {
                                "symbol": "id"
                              },
                              "val": {
                                "bytes": "0000000000000000000000000000000000000000000000000000000000000000"
                              }
                            },
                            {
                              "key": {
                                "symbol": "investor"
                              },
                              "val": "void"
                            },
                            {
                              "key": {
                                "symbol": "ratings"
                              },
                              "val": {
                                "vec": []
                              }
                            },
                            {
                              "key": {
                                "symbol": "settled_at"
                              },
                              "val": "void"
                            },
                            {
                              "key": {
                                "symbol": "status"
                              },
                              "val": {
                                "vec": [
                                  {
                                    "symbol": "Pending"
                                  }
                                ]
                              }
                            },
                            {
                              "key": {
                                "symbol": "tags"
                              },
                              "val": {
<<<<<<< HEAD
                                "vec": []
=======
                                "vec": [
                                  {
                                    "string": "test"
                                  }
                                ]
>>>>>>> 7c3b29d3
                              }
                            },
                            {
                              "key": {
                                "symbol": "total_ratings"
                              },
                              "val": {
                                "u32": 0
                              }
                            }
                          ]
                        }
                      },
                      {
                        "key": {
                          "bytes": "ad1f00000000000000000000000000000000000000001f1f1f1f1f1f1f1f1f1f"
                        },
                        "val": {
                          "map": [
                            {
                              "key": {
                                "symbol": "actor"
                              },
                              "val": {
                                "address": "CAAAAAAAAAAAAAAAAAAAAAAAAAAAAAAAAAAAAAAAAAAAAAAAAAAAFCT4"
                              }
                            },
                            {
                              "key": {
                                "symbol": "additional_data"
                              },
                              "val": {
                                "string": "Test invoice for services"
                              }
                            },
                            {
                              "key": {
                                "symbol": "amount"
                              },
                              "val": {
                                "i128": {
                                  "hi": 0,
                                  "lo": 1000
                                }
                              }
                            },
                            {
                              "key": {
                                "symbol": "audit_id"
                              },
                              "val": {
                                "bytes": "ad1f00000000000000000000000000000000000000001f1f1f1f1f1f1f1f1f1f"
                              }
                            },
                            {
                              "key": {
                                "symbol": "block_height"
                              },
                              "val": {
                                "u32": 0
                              }
                            },
                            {
                              "key": {
                                "symbol": "invoice_id"
                              },
                              "val": {
                                "bytes": "0000000000000000000000000000000000000000000000000000000000000000"
                              }
                            },
                            {
                              "key": {
                                "symbol": "new_value"
                              },
                              "val": {
                                "string": "Invoice created"
                              }
                            },
                            {
                              "key": {
                                "symbol": "old_value"
                              },
                              "val": "void"
                            },
                            {
                              "key": {
                                "symbol": "operation"
                              },
                              "val": {
                                "vec": [
                                  {
                                    "symbol": "InvoiceCreated"
                                  }
                                ]
                              }
                            },
                            {
                              "key": {
                                "symbol": "timestamp"
                              },
                              "val": {
                                "u64": 0
                              }
                            },
                            {
                              "key": {
                                "symbol": "transaction_hash"
                              },
                              "val": "void"
                            }
                          ]
                        }
                      },
                      {
                        "key": {
                          "symbol": "all_aud"
                        },
                        "val": {
                          "vec": [
                            {
                              "bytes": "ad1f00000000000000000000000000000000000000001f1f1f1f1f1f1f1f1f1f"
                            }
                          ]
                        }
                      },
                      {
                        "key": {
                          "symbol": "aud_cnt"
                        },
                        "val": {
                          "u64": 1
                        }
                      },
                      {
                        "key": {
                          "symbol": "inv_cnt"
                        },
                        "val": {
                          "u32": 1
                        }
                      },
                      {
                        "key": {
                          "symbol": "pending"
                        },
                        "val": {
                          "vec": [
                            {
                              "bytes": "0000000000000000000000000000000000000000000000000000000000000000"
                            }
                          ]
                        }
                      },
                      {
                        "key": {
                          "vec": [
                            {
                              "symbol": "act_aud"
                            },
                            {
                              "address": "CAAAAAAAAAAAAAAAAAAAAAAAAAAAAAAAAAAAAAAAAAAAAAAAAAAAFCT4"
                            }
                          ]
                        },
                        "val": {
                          "vec": [
                            {
                              "bytes": "ad1f00000000000000000000000000000000000000001f1f1f1f1f1f1f1f1f1f"
                            }
                          ]
                        }
                      },
                      {
                        "key": {
                          "vec": [
                            {
                              "symbol": "business"
                            },
                            {
                              "address": "CAAAAAAAAAAAAAAAAAAAAAAAAAAAAAAAAAAAAAAAAAAAAAAAAAAAFCT4"
                            }
                          ]
                        },
                        "val": {
                          "vec": [
                            {
                              "bytes": "0000000000000000000000000000000000000000000000000000000000000000"
                            }
                          ]
                        }
                      },
                      {
                        "key": {
                          "vec": [
                            {
                              "symbol": "inv_aud"
                            },
                            {
                              "bytes": "0000000000000000000000000000000000000000000000000000000000000000"
                            }
                          ]
                        },
                        "val": {
                          "vec": [
                            {
                              "bytes": "ad1f00000000000000000000000000000000000000001f1f1f1f1f1f1f1f1f1f"
                            }
                          ]
                        }
                      },
                      {
                        "key": {
                          "vec": [
                            {
                              "symbol": "op_aud"
                            },
                            {
                              "vec": [
                                {
                                  "symbol": "InvoiceCreated"
                                }
                              ]
                            }
                          ]
                        },
                        "val": {
                          "vec": [
                            {
                              "bytes": "ad1f00000000000000000000000000000000000000001f1f1f1f1f1f1f1f1f1f"
                            }
                          ]
                        }
                      },
                      {
                        "key": {
                          "vec": [
                            {
                              "symbol": "ts_aud"
                            },
                            {
                              "u64": 0
                            }
                          ]
                        },
                        "val": {
                          "vec": [
                            {
                              "bytes": "ad1f00000000000000000000000000000000000000001f1f1f1f1f1f1f1f1f1f"
                            }
                          ]
                        }
                      }
                    ]
                  }
                }
              }
            },
            "ext": "v0"
          },
          4095
        ]
      ],
      [
        {
          "contract_code": {
            "hash": "e3b0c44298fc1c149afbf4c8996fb92427ae41e4649b934ca495991b7852b855"
          }
        },
        [
          {
            "last_modified_ledger_seq": 0,
            "data": {
              "contract_code": {
                "ext": "v0",
                "hash": "e3b0c44298fc1c149afbf4c8996fb92427ae41e4649b934ca495991b7852b855",
                "code": ""
              }
            },
            "ext": "v0"
          },
          4095
        ]
      ]
    ]
  },
  "events": []
}<|MERGE_RESOLUTION|>--- conflicted
+++ resolved
@@ -255,15 +255,11 @@
                                 "symbol": "tags"
                               },
                               "val": {
-<<<<<<< HEAD
-                                "vec": []
-=======
                                 "vec": [
                                   {
                                     "string": "test"
                                   }
                                 ]
->>>>>>> 7c3b29d3
                               }
                             },
                             {
