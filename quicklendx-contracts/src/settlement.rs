<<<<<<< HEAD
use soroban_sdk::{Address, BytesN, Env};
=======
>>>>>>> 9929e0fc
use crate::errors::QuickLendXError;
use crate::events::emit_invoice_settled;
use crate::investment::{Investment, InvestmentStatus, InvestmentStorage};
use crate::invoice::{Invoice, InvoiceStatus, InvoiceStorage};
use crate::payments::transfer_funds;
use crate::profits::calculate_profit;
<<<<<<< HEAD
=======
use soroban_sdk::{Address, BytesN, Env};
>>>>>>> 9929e0fc

pub fn settle_invoice(
    env: &Env,
    invoice_id: &BytesN<32>,
    payment_amount: i128,
    platform: &Address,
    platform_fee_bps: i128,
) -> Result<(), QuickLendXError> {
<<<<<<< HEAD
    // Get and validate invoice
    let mut invoice = InvoiceStorage::get_invoice(env, invoice_id)
        .ok_or(QuickLendXError::InvoiceNotFound)?;
    
    if invoice.status != InvoiceStatus::Funded {
        return Err(QuickLendXError::InvalidStatus);
    }
    
    // Get investor from invoice
=======
    let mut invoice =
        InvoiceStorage::get_invoice(env, invoice_id).ok_or(QuickLendXError::InvoiceNotFound)?;
    if invoice.status != InvoiceStatus::Funded {
        return Err(QuickLendXError::InvalidStatus);
    }
>>>>>>> 9929e0fc
    let investor = invoice
        .investor
        .as_ref()
        .ok_or(QuickLendXError::NotInvestor)?;
<<<<<<< HEAD
    
    // Get investment details
=======
>>>>>>> 9929e0fc
    let investment = InvestmentStorage::get_investment(env, invoice_id)
        .ok_or(QuickLendXError::StorageKeyNotFound)?;
    
    // Calculate profit and platform fee
    let (investor_return, platform_fee) =
        calculate_profit(investment.amount, payment_amount, platform_fee_bps);
<<<<<<< HEAD
    
    // Transfer funds to investor and platform
=======
    // Transfer funds
>>>>>>> 9929e0fc
    let investor_paid = transfer_funds(env, &invoice.business, investor, investor_return);
    let platform_paid = transfer_funds(env, &invoice.business, platform, platform_fee);
    
    if !investor_paid || !platform_paid {
        return Err(QuickLendXError::InsufficientFunds);
    }
    
    // Update invoice status
    invoice.mark_as_paid(env.ledger().timestamp());
    InvoiceStorage::update_invoice(env, &invoice);
    
    // Update investment status
    let mut updated_investment = investment;
    updated_investment.status = InvestmentStatus::Completed;
    InvestmentStorage::update_investment(env, &updated_investment);
    
    // Emit settlement event
    emit_invoice_settled(env, &invoice, investor_return, platform_fee);
    
    Ok(())
}<|MERGE_RESOLUTION|>--- conflicted
+++ resolved
@@ -1,17 +1,10 @@
-<<<<<<< HEAD
 use soroban_sdk::{Address, BytesN, Env};
-=======
->>>>>>> 9929e0fc
 use crate::errors::QuickLendXError;
 use crate::events::emit_invoice_settled;
 use crate::investment::{Investment, InvestmentStatus, InvestmentStorage};
 use crate::invoice::{Invoice, InvoiceStatus, InvoiceStorage};
 use crate::payments::transfer_funds;
 use crate::profits::calculate_profit;
-<<<<<<< HEAD
-=======
-use soroban_sdk::{Address, BytesN, Env};
->>>>>>> 9929e0fc
 
 pub fn settle_invoice(
     env: &Env,
@@ -20,7 +13,6 @@
     platform: &Address,
     platform_fee_bps: i128,
 ) -> Result<(), QuickLendXError> {
-<<<<<<< HEAD
     // Get and validate invoice
     let mut invoice = InvoiceStorage::get_invoice(env, invoice_id)
         .ok_or(QuickLendXError::InvoiceNotFound)?;
@@ -30,34 +22,20 @@
     }
     
     // Get investor from invoice
-=======
-    let mut invoice =
-        InvoiceStorage::get_invoice(env, invoice_id).ok_or(QuickLendXError::InvoiceNotFound)?;
-    if invoice.status != InvoiceStatus::Funded {
-        return Err(QuickLendXError::InvalidStatus);
-    }
->>>>>>> 9929e0fc
     let investor = invoice
         .investor
         .as_ref()
         .ok_or(QuickLendXError::NotInvestor)?;
-<<<<<<< HEAD
     
     // Get investment details
-=======
->>>>>>> 9929e0fc
     let investment = InvestmentStorage::get_investment(env, invoice_id)
         .ok_or(QuickLendXError::StorageKeyNotFound)?;
     
     // Calculate profit and platform fee
     let (investor_return, platform_fee) =
         calculate_profit(investment.amount, payment_amount, platform_fee_bps);
-<<<<<<< HEAD
     
     // Transfer funds to investor and platform
-=======
-    // Transfer funds
->>>>>>> 9929e0fc
     let investor_paid = transfer_funds(env, &invoice.business, investor, investor_return);
     let platform_paid = transfer_funds(env, &invoice.business, platform, platform_fee);
     
