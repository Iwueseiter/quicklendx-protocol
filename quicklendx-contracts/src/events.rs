<<<<<<< HEAD
use crate::invoice::Invoice;
use soroban_sdk::{symbol_short, Address, Env};
=======
use soroban_sdk::{Env, symbol_short, Address, BytesN};
use crate::invoice::Invoice;
use crate::payments::{Escrow, EscrowStatus};
>>>>>>> 36928302

pub fn emit_invoice_uploaded(env: &Env, invoice: &Invoice) {
    env.events().publish(
        (symbol_short!("inv_up"),),
        (
            invoice.id.clone(),
            invoice.business.clone(),
            invoice.amount,
            invoice.currency.clone(),
            invoice.due_date,
        ),
    );
}

pub fn emit_invoice_verified(env: &Env, invoice: &Invoice) {
    env.events().publish(
        (symbol_short!("inv_ver"),),
        (invoice.id.clone(), invoice.business.clone()),
    );
}

pub fn emit_invoice_settled(
    env: &Env,
    invoice: &crate::invoice::Invoice,
    investor_return: i128,
    platform_fee: i128,
) {
    env.events().publish(
        (symbol_short!("inv_set"),),
        (
            invoice.id.clone(),
            invoice.business.clone(),
            investor_return,
            platform_fee,
        ),
    );
}

pub fn emit_invoice_defaulted(env: &Env, invoice: &crate::invoice::Invoice) {
    env.events().publish(
        (symbol_short!("inv_def"),),
        (invoice.id.clone(), invoice.business.clone()),
    );
}

<<<<<<< HEAD
// Business verification events
pub fn emit_kyc_submitted(env: &Env, business: &Address) {
    env.events().publish(
        (symbol_short!("kyc_sub"),),
        (business.clone(), env.ledger().timestamp()),
    );
}

pub fn emit_business_verified(env: &Env, business: &Address, admin: &Address) {
    env.events().publish(
        (symbol_short!("bus_ver"),),
        (business.clone(), admin.clone(), env.ledger().timestamp()),
    );
}

pub fn emit_business_rejected(env: &Env, business: &Address, admin: &Address) {
    env.events().publish(
        (symbol_short!("bus_rej"),),
        (business.clone(), admin.clone(), env.ledger().timestamp()),
=======
/// Emit event when escrow is created
pub fn emit_escrow_created(env: &Env, escrow: &Escrow) {
    env.events().publish(
        (symbol_short!("esc_cr"),),
        (
            escrow.escrow_id.clone(),
            escrow.invoice_id.clone(),
            escrow.investor.clone(),
            escrow.business.clone(),
            escrow.amount,
        ),
    );
}

/// Emit event when escrow funds are released to business
pub fn emit_escrow_released(env: &Env, escrow_id: &BytesN<32>, invoice_id: &BytesN<32>, business: &Address, amount: i128) {
    env.events().publish(
        (symbol_short!("esc_rel"),),
        (escrow_id.clone(), invoice_id.clone(), business.clone(), amount),
    );
}

/// Emit event when escrow funds are refunded to investor
pub fn emit_escrow_refunded(env: &Env, escrow_id: &BytesN<32>, invoice_id: &BytesN<32>, investor: &Address, amount: i128) {
    env.events().publish(
        (symbol_short!("esc_ref"),),
        (escrow_id.clone(), invoice_id.clone(), investor.clone(), amount),
    );
}

/// Emit event when escrow status changes
pub fn emit_escrow_status_changed(env: &Env, escrow_id: &BytesN<32>, old_status: EscrowStatus, new_status: EscrowStatus) {
    env.events().publish(
        (symbol_short!("esc_st"),),
        (escrow_id.clone(), old_status, new_status),
>>>>>>> 36928302
    );
}<|MERGE_RESOLUTION|>--- conflicted
+++ resolved
@@ -1,11 +1,6 @@
-<<<<<<< HEAD
-use crate::invoice::Invoice;
-use soroban_sdk::{symbol_short, Address, Env};
-=======
 use soroban_sdk::{Env, symbol_short, Address, BytesN};
 use crate::invoice::Invoice;
 use crate::payments::{Escrow, EscrowStatus};
->>>>>>> 36928302
 
 pub fn emit_invoice_uploaded(env: &Env, invoice: &Invoice) {
     env.events().publish(
@@ -51,27 +46,6 @@
     );
 }
 
-<<<<<<< HEAD
-// Business verification events
-pub fn emit_kyc_submitted(env: &Env, business: &Address) {
-    env.events().publish(
-        (symbol_short!("kyc_sub"),),
-        (business.clone(), env.ledger().timestamp()),
-    );
-}
-
-pub fn emit_business_verified(env: &Env, business: &Address, admin: &Address) {
-    env.events().publish(
-        (symbol_short!("bus_ver"),),
-        (business.clone(), admin.clone(), env.ledger().timestamp()),
-    );
-}
-
-pub fn emit_business_rejected(env: &Env, business: &Address, admin: &Address) {
-    env.events().publish(
-        (symbol_short!("bus_rej"),),
-        (business.clone(), admin.clone(), env.ledger().timestamp()),
-=======
 /// Emit event when escrow is created
 pub fn emit_escrow_created(env: &Env, escrow: &Escrow) {
     env.events().publish(
@@ -107,6 +81,5 @@
     env.events().publish(
         (symbol_short!("esc_st"),),
         (escrow_id.clone(), old_status, new_status),
->>>>>>> 36928302
     );
 }