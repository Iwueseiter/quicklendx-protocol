--- conflicted
+++ resolved
@@ -359,26 +359,6 @@
 #[test]
 fn test_unique_bid_id_generation() {
     let env = Env::default();
-<<<<<<< HEAD
-    let contract_id = env.register_contract(None, QuickLendXContract);
-
-    env.as_contract(&contract_id, || {
-        let mut ids = Vec::new(&env);
-
-        // Generate 100 unique bid IDs (reduced for faster testing)
-        for _ in 0..100 {
-            let id = crate::bid::BidStorage::generate_unique_bid_id(&env);
-
-            // Check if this ID already exists in our vector
-            for i in 0..ids.len() {
-                let existing_id = ids.get(i).unwrap();
-                assert_ne!(id, existing_id, "Duplicate bid ID generated");
-            }
-
-            ids.push_back(id);
-        }
-    });
-=======
     env.mock_all_auths();
     let contract_id = env.register( QuickLendXContract, ());
     let client = QuickLendXContractClient::new(&env, &contract_id);
@@ -635,7 +615,6 @@
     // Try to refund after release (should fail)
     let result = client.try_refund_escrow_funds(&invoice_id);
     assert!(result.is_err());
->>>>>>> 36928302
 }
 
 #[test]
